name: The Fuzz

on: [push, pull_request, workflow_dispatch]

jobs:
  build:
    runs-on: ubuntu-latest
    strategy:
      matrix:
        python-version: [2.7, 3.5, 3.6, 3.8, 3.9, "3.10"]
        test-cmd: [pytest]
        include:
          #- python-version: pypy3.5-5.8.0
          #  test-cmd: pytest test_thefuzz.py test_thefuzz_pytest.py
          - python-version: 3.6
            test-cmd: python setup.py check --restructuredtext --strict --metadata
          - python-version: 3.8
            test-cmd: python setup.py check --restructuredtext --strict --metadata
    steps:
      - uses: actions/checkout@v2
      - name: Set up Python ${{ matrix.python-version }}
        uses: actions/setup-python@v2
        with:
          python-version: ${{ matrix.python-version }}
      - name: Install dependencies
        run: |
<<<<<<< HEAD
          python -m pip install --upgrade pip setuptools wheel          
          pip install pytest pycodestyle docutils Pygments hypothesis rapidfuzz              
      - name: Test with pytest        
=======
          python -m pip install --upgrade pip setuptools wheel
          pip install pytest pycodestyle docutils Pygments hypothesis python-Levenshtein
      - name: Test with pytest
>>>>>>> 6e68af84
        run: |
          ${{ matrix.test-cmd }}<|MERGE_RESOLUTION|>--- conflicted
+++ resolved
@@ -24,14 +24,8 @@
           python-version: ${{ matrix.python-version }}
       - name: Install dependencies
         run: |
-<<<<<<< HEAD
-          python -m pip install --upgrade pip setuptools wheel          
-          pip install pytest pycodestyle docutils Pygments hypothesis rapidfuzz              
-      - name: Test with pytest        
-=======
           python -m pip install --upgrade pip setuptools wheel
-          pip install pytest pycodestyle docutils Pygments hypothesis python-Levenshtein
+          pip install pytest pycodestyle docutils Pygments hypothesis rapidfuzz
       - name: Test with pytest
->>>>>>> 6e68af84
         run: |
           ${{ matrix.test-cmd }}